# Copyright (c) Microsoft Corporation and Fairlearn contributors.
# Licensed under the MIT License.

import logging
<<<<<<< HEAD
=======
import re
>>>>>>> f0bf39a1
from test.unit.input_convertors import (
    conversions_for_1d,
    ensure_dataframe,
    ensure_ndarray,
)
from test.unit.reductions.conftest import is_invalid_transformation
from test.unit.reductions.grid_search.utilities import (
    _quick_data,
    assert_n_grid_search_results,
)

import numpy as np
import pandas as pd
import pytest
import re
from sklearn.exceptions import NotFittedError
from sklearn.linear_model import LinearRegression, LogisticRegression
from sklearn.pipeline import Pipeline
from sklearn.preprocessing import StandardScaler

from fairlearn.reductions import (
    BoundedGroupLoss,
    DemographicParity,
    EqualizedOdds,
    GridSearch,
    ZeroOneLoss,
)
from fairlearn.reductions._grid_search._grid_generator import (
    GRID_DIMENSION_WARN_TEMPLATE,
    GRID_DIMENSION_WARN_THRESHOLD,
    GRID_SIZE_WARN_TEMPLATE,
    _GridGenerator,
)
from fairlearn.utils._input_validation import (
    _LABELS_NOT_0_1_ERROR_MESSAGE,
<<<<<<< HEAD
=======
    _MESSAGE_X_Y_ROWS,
    _MESSAGE_Y_NONE,
>>>>>>> f0bf39a1
)

# ==============================================================

# List the different datatypes which need to succeed for
# all GridSearch calls
candidate_X_transforms = [ensure_ndarray, ensure_dataframe]
candidate_Y_transforms = conversions_for_1d
candidate_A_transforms = conversions_for_1d

# ==============================================================

not_fitted_error_msg = (
    "This {} instance is not fitted yet. Call 'fit' with "
    "appropriate arguments before using this estimator."
)


# Base class for tests
# Tests which must be passed by all calls to the GridSearch
# go here
class ArgumentTests:
    @pytest.mark.parametrize("transformA", candidate_A_transforms)
    @pytest.mark.parametrize("transformY", candidate_Y_transforms)
    @pytest.mark.parametrize("transformX", candidate_X_transforms)
    @pytest.mark.parametrize("A_two_dim", [False, True])
    @pytest.mark.uncollect_if(func=is_invalid_transformation)
    def test_valid_inputs(self, transformX, transformY, transformA, A_two_dim):
        gs = GridSearch(
            self.estimator,
            self.disparity_criterion,
            grid_size=2,
            sample_weight_name=self.sample_weight_name,
        )
        X, Y, A = _quick_data(A_two_dim)
        gs.fit(transformX(X), transformY(Y), sensitive_features=transformA(A))
        assert_n_grid_search_results(2, gs)

    # ----------------------------

    @pytest.mark.parametrize("transformA", candidate_A_transforms)
    @pytest.mark.parametrize("transformY", candidate_Y_transforms)
    @pytest.mark.parametrize("A_two_dim", [False, True])
    @pytest.mark.uncollect_if(func=is_invalid_transformation)
    def test_X_is_None(self, transformY, transformA, A_two_dim):
        gs = GridSearch(
            self.estimator,
            self.disparity_criterion,
            grid_size=3,
            sample_weight_name=self.sample_weight_name,
        )
        _, Y, A = _quick_data(A_two_dim)

        with pytest.raises(ValueError) as execInfo:
            gs.fit(None, transformY(Y), sensitive_features=transformA(A))

        assert "Expected 2D array, got scalar array instead" in execInfo.value.args[0]

    @pytest.mark.parametrize("transformA", candidate_A_transforms)
    @pytest.mark.parametrize("transformX", candidate_X_transforms)
    @pytest.mark.parametrize("A_two_dim", [False, True])
    @pytest.mark.uncollect_if(func=is_invalid_transformation)
    def test_Y_is_None(self, transformX, transformA, A_two_dim):
        gs = GridSearch(
            self.estimator,
            self.disparity_criterion,
            sample_weight_name=self.sample_weight_name,
        )
        X, _, A = _quick_data()

<<<<<<< HEAD
        with pytest.raises(ValueError, match="Must supply y"):
=======
        with pytest.raises(ValueError, match=_MESSAGE_Y_NONE):
>>>>>>> f0bf39a1
            gs.fit(transformX(X), None, sensitive_features=transformA(A))

    # ----------------------------

    @pytest.mark.parametrize("transformA", candidate_A_transforms)
    @pytest.mark.parametrize("transformY", candidate_Y_transforms)
    @pytest.mark.parametrize("transformX", candidate_X_transforms)
    @pytest.mark.parametrize("A_two_dim", [False, True])
    @pytest.mark.uncollect_if(func=is_invalid_transformation)
    def test_X_Y_different_rows(self, transformX, transformY, transformA, A_two_dim):
        gs = GridSearch(
            self.estimator,
            self.disparity_criterion,
            sample_weight_name=self.sample_weight_name,
        )
        X, _, A = _quick_data()
        Y = np.random.randint(2, size=len(A) + 1)

<<<<<<< HEAD
        with pytest.raises(ValueError, match="X and y must have same number of rows"):
=======
        with pytest.raises(ValueError, match=_MESSAGE_X_Y_ROWS):
>>>>>>> f0bf39a1
            gs.fit(transformX(X), transformY(Y), sensitive_features=transformA(A))

    @pytest.mark.parametrize("transformA", candidate_A_transforms)
    @pytest.mark.parametrize("transformY", candidate_Y_transforms)
    @pytest.mark.parametrize("transformX", candidate_X_transforms)
    @pytest.mark.parametrize("A_two_dim", [False, True])
    @pytest.mark.uncollect_if(func=is_invalid_transformation)
    def test_X_A_different_rows(self, transformX, transformY, transformA, A_two_dim):
        gs = GridSearch(
            self.estimator,
            self.disparity_criterion,
            sample_weight_name=self.sample_weight_name,
        )
        X, Y, _ = _quick_data(A_two_dim)
        A = np.random.randint(2, size=len(Y) + 1)
        if A_two_dim:
            A = np.stack((A, A), -1)

        with pytest.raises(ValueError) as execInfo:
            gs.fit(transformX(X), transformY(Y), sensitive_features=transformA(A))

        expected_exception_message = "Found input variables with inconsistent numbers of samples"
        assert expected_exception_message in execInfo.value.args[0]

    # ----------------------------

    @pytest.mark.parametrize("transformA", candidate_A_transforms)
    @pytest.mark.parametrize("transformY", candidate_Y_transforms)
    @pytest.mark.parametrize("transformX", candidate_X_transforms)
    @pytest.mark.parametrize("A_two_dim", [False, True])
    @pytest.mark.uncollect_if(func=is_invalid_transformation)
    def test_many_sensitive_feature_groups_warning(
        self, transformX, transformY, transformA, A_two_dim, caplog
    ):
        # The purpose of this test case is to create enough groups to trigger certain expected
        # warnings. The scenario should still work and succeed.
        grid_size = 10
        gs = GridSearch(
            self.estimator,
            self.disparity_criterion,
            grid_size=grid_size,
            sample_weight_name=self.sample_weight_name,
        )
        X, Y, A = _quick_data(A_two_dim)

        if A_two_dim:
            A[0][0] = 0
            A[0][1] = 0
            A[1][0] = 1
            A[1][1] = 1
            A[2][0] = 2
            A[2][1] = 2
            A[3][0] = 3
            A[3][1] = 3
            A[4][0] = 4
            A[4][1] = 4
            A[5][0] = 5
            A[5][1] = 5
        else:
            A[0] = 0
            A[1] = 1
            A[2] = 2
            A[3] = 3
            A[4] = 4
            A[5] = 5

        caplog.set_level(logging.WARNING)
        gs.fit(transformX(X), transformY(Y), sensitive_features=transformA(A))

        log_records = caplog.get_records("call")
        dimension_log_record = log_records[0]
        size_log_record = log_records[1]
        if isinstance(self.disparity_criterion, EqualizedOdds):
            # not every label occurs with every group
            grid_dimensions = 10
        else:
            # 6 groups total, but one is not part of the basis, so 5 dimensions
            grid_dimensions = 5

        # expect both the dimension warning and the grid size warning
        assert len(log_records) == 2
        assert GRID_DIMENSION_WARN_TEMPLATE.format(
            grid_dimensions, GRID_DIMENSION_WARN_THRESHOLD
        ) in dimension_log_record.msg.format(*dimension_log_record.args)
        assert GRID_SIZE_WARN_TEMPLATE.format(
            grid_size, 2**grid_dimensions
        ) in size_log_record.msg.format(*size_log_record.args)

    @pytest.mark.parametrize("transformA", candidate_A_transforms)
    @pytest.mark.parametrize("transformY", candidate_Y_transforms)
    @pytest.mark.parametrize("transformX", candidate_X_transforms)
    @pytest.mark.parametrize("A_two_dim", [False, True])
    @pytest.mark.parametrize("n_groups", [2, 3, 4, 5])
    @pytest.mark.uncollect_if(func=is_invalid_transformation)
    def test_grid_size_warning_up_to_5_sensitive_feature_group(
        self, transformX, transformY, transformA, A_two_dim, n_groups, caplog
    ):
        if isinstance(self.disparity_criterion, EqualizedOdds):
            pytest.skip(
                "With EqualizedOdds there would be multiple warnings due to higher grid"
                " dimensionality."
            )

        grid_size = 10
        gs = GridSearch(
            self.estimator,
            self.disparity_criterion,
            grid_size=grid_size,
            sample_weight_name=self.sample_weight_name,
        )
        X, Y, A = _quick_data(A_two_dim, n_groups=n_groups)

        caplog.set_level(logging.WARNING)
        gs.fit(transformX(X), transformY(Y), sensitive_features=transformA(A))

        # don't expect the dimension warning;
        # but expect the grid size warning for large numbers of groups
        log_records = caplog.get_records("call")

        # 6 groups total, but one is not part of the basis, so 5 dimensions
        grid_dimensions = n_groups - 1

        if 2 ** (n_groups - 1) > grid_size:
            assert len(log_records) == 1
            size_log_record = log_records[0]
            assert GRID_SIZE_WARN_TEMPLATE.format(
                grid_size, 2**grid_dimensions
            ) in size_log_record.msg.format(*size_log_record.args)
        else:
            assert len(log_records) == 0

    @pytest.mark.parametrize("transformX", candidate_X_transforms)
    @pytest.mark.parametrize("transformY", candidate_Y_transforms)
    @pytest.mark.parametrize("transformA", candidate_A_transforms)
    def test_custom_grid(self, transformX, transformY, transformA):
        # Creating a standard grid with the default parameters
        grid_size = 10
        grid_limit = 2.0
        grid_offset = 0.1

        disparity_moment = EqualizedOdds()
        X, y, A = _quick_data(False)

        disparity_moment.load_data(X, y, sensitive_features=A)

        grid = _GridGenerator(
            grid_size,
            grid_limit,
            disparity_moment.pos_basis,
            disparity_moment.neg_basis,
            disparity_moment.neg_basis_present,
            False,
            grid_offset,
        ).grid

        # Creating a custom grid by selecting only a few columns from the grid to try out
        indices = [7, 3, 4]
        grid = grid.iloc[:, indices]

        gs = GridSearch(
            estimator=LogisticRegression(solver="liblinear"),
            constraints=EqualizedOdds(),
            grid=grid,
        )

        # Check that fit runs successfully with the custom grid
        gs.fit(transformX(X), transformY(y), sensitive_features=transformA(A))

        # Check that it trained the correct number of predictors
        assert len(gs.predictors_) == len(grid.columns)

    # ----------------------------

    @pytest.mark.parametrize("transformA", candidate_A_transforms)
    @pytest.mark.parametrize("transformX", candidate_X_transforms)
    @pytest.mark.parametrize("A_two_dim", [False, True])
    @pytest.mark.uncollect_if(func=is_invalid_transformation)
    def test_Y_df_bad_columns(self, transformX, transformA, A_two_dim):
        gs = GridSearch(
            self.estimator,
            self.disparity_criterion,
            sample_weight_name=self.sample_weight_name,
        )
        X, Y, A = _quick_data(A_two_dim)

        Y_two_col_df = pd.DataFrame({"a": Y, "b": Y})
        with pytest.raises(
            ValueError,
<<<<<<< HEAD
            match=re.escape("`y` must be of shape (n,) or (n,1), got y of shape=({y.shape})."),
=======
            match=re.escape(
                f"`y` must be of shape (n,) or (n,1), got y of shape=({Y_two_col_df.shape})."
            ),
>>>>>>> f0bf39a1
        ):
            gs.fit(transformX(X), Y_two_col_df, sensitive_features=transformA(A))

    @pytest.mark.parametrize("transformA", candidate_A_transforms)
    @pytest.mark.parametrize("transformX", candidate_X_transforms)
    @pytest.mark.parametrize("A_two_dim", [False, True])
    @pytest.mark.uncollect_if(func=is_invalid_transformation)
    def test_Y_ndarray_bad_columns(self, transformX, transformA, A_two_dim):
        gs = GridSearch(
            self.estimator,
            self.disparity_criterion,
            sample_weight_name=self.sample_weight_name,
        )
        X, Y, A = _quick_data(A_two_dim)

        Y_two_col_ndarray = np.stack((Y, Y), -1)
        with pytest.raises(
            ValueError,
<<<<<<< HEAD
            match=re.escape("`y` must be of shape (n,) or (n,1), got y of shape=({y.shape})."),
=======
            match=re.escape(
                f"`y` must be of shape (n,) or (n,1), got y of shape=({Y_two_col_ndarray.shape})."
            ),
>>>>>>> f0bf39a1
        ):
            gs.fit(transformX(X), Y_two_col_ndarray, sensitive_features=transformA(A))

    # ----------------------------

    def test_no_predict_before_fit(self):
        gs = GridSearch(
            self.estimator,
            self.disparity_criterion,
            sample_weight_name=self.sample_weight_name,
        )
        X, _, _ = _quick_data()

        with pytest.raises(NotFittedError) as execInfo:
            gs.predict(X)

        assert not_fitted_error_msg.format(GridSearch.__name__) == execInfo.value.args[0]

    def test_no_predict_proba_before_fit(self):
        gs = GridSearch(
            self.estimator,
            self.disparity_criterion,
            sample_weight_name=self.sample_weight_name,
        )
        X, _, _ = _quick_data()

        with pytest.raises(NotFittedError) as execInfo:
            gs.predict_proba(X)

        assert not_fitted_error_msg.format(GridSearch.__name__) == execInfo.value.args[0]


# Tests specific to Classification
class ConditionalOpportunityTests(ArgumentTests):
    @pytest.mark.parametrize("transformA", candidate_A_transforms)
    @pytest.mark.parametrize("transformY", candidate_Y_transforms)
    @pytest.mark.parametrize("transformX", candidate_X_transforms)
    @pytest.mark.parametrize("A_two_dim", [False, True])
    @pytest.mark.uncollect_if(func=is_invalid_transformation)
    def test_Y_ternary(self, transformX, transformY, transformA, A_two_dim):
        gs = GridSearch(
            self.estimator,
            self.disparity_criterion,
            sample_weight_name=self.sample_weight_name,
        )
        X, Y, A = _quick_data(A_two_dim)
        Y[0] = 0
        Y[1] = 1
        Y[2] = 2

        with pytest.raises(ValueError) as execInfo:
            gs.fit(transformX(X), transformY(Y), sensitive_features=transformA(A))

        assert _LABELS_NOT_0_1_ERROR_MESSAGE == execInfo.value.args[0]

    @pytest.mark.parametrize("transformA", candidate_A_transforms)
    @pytest.mark.parametrize("transformY", candidate_Y_transforms)
    @pytest.mark.parametrize("transformX", candidate_X_transforms)
    @pytest.mark.parametrize("A_two_dim", [False, True])
    @pytest.mark.uncollect_if(func=is_invalid_transformation)
    def test_Y_not_0_1(self, transformX, transformY, transformA, A_two_dim):
        gs = GridSearch(
            self.estimator,
            self.disparity_criterion,
            sample_weight_name=self.sample_weight_name,
        )
        X, Y, A = _quick_data(A_two_dim)
        Y = Y + 1

        with pytest.raises(ValueError) as execInfo:
            gs.fit(transformX(X), transformY(Y), sensitive_features=transformA(A))

        assert _LABELS_NOT_0_1_ERROR_MESSAGE == execInfo.value.args[0]


# Set up Pipeline estimator
class TestPipelineEstimator(ConditionalOpportunityTests):
    def setup_method(self, method):
        self.estimator = Pipeline(
            [
                ("scaler", StandardScaler()),
                ("logistic", LogisticRegression(solver="liblinear")),
            ]
        )
        self.disparity_criterion = DemographicParity()
        self.sample_weight_name = "logistic__sample_weight"


# Set up DemographicParity
class TestDemographicParity(ConditionalOpportunityTests):
    def setup_method(self, method):
        self.estimator = LogisticRegression(solver="liblinear")
        self.disparity_criterion = DemographicParity()
        self.sample_weight_name = "sample_weight"


# Test EqualizedOdds
class TestEqualizedOdds(ConditionalOpportunityTests):
    def setup_method(self, method):
        self.estimator = LogisticRegression(solver="liblinear")
        self.disparity_criterion = EqualizedOdds()
        self.sample_weight_name = "sample_weight"


# Tests specific to BoundedGroupLoss
class TestBoundedGroupLoss(ArgumentTests):
    def setup_method(self, method):
        self.estimator = LinearRegression()
        eps = 0.01
        self.disparity_criterion = BoundedGroupLoss(ZeroOneLoss(), upper_bound=eps)
        self.sample_weight_name = "sample_weight"<|MERGE_RESOLUTION|>--- conflicted
+++ resolved
@@ -2,10 +2,8 @@
 # Licensed under the MIT License.
 
 import logging
-<<<<<<< HEAD
-=======
 import re
->>>>>>> f0bf39a1
+
 from test.unit.input_convertors import (
     conversions_for_1d,
     ensure_dataframe,
@@ -41,11 +39,8 @@
 )
 from fairlearn.utils._input_validation import (
     _LABELS_NOT_0_1_ERROR_MESSAGE,
-<<<<<<< HEAD
-=======
     _MESSAGE_X_Y_ROWS,
     _MESSAGE_Y_NONE,
->>>>>>> f0bf39a1
 )
 
 # ==============================================================
@@ -116,11 +111,7 @@
         )
         X, _, A = _quick_data()
 
-<<<<<<< HEAD
-        with pytest.raises(ValueError, match="Must supply y"):
-=======
         with pytest.raises(ValueError, match=_MESSAGE_Y_NONE):
->>>>>>> f0bf39a1
             gs.fit(transformX(X), None, sensitive_features=transformA(A))
 
     # ----------------------------
@@ -139,11 +130,7 @@
         X, _, A = _quick_data()
         Y = np.random.randint(2, size=len(A) + 1)
 
-<<<<<<< HEAD
-        with pytest.raises(ValueError, match="X and y must have same number of rows"):
-=======
         with pytest.raises(ValueError, match=_MESSAGE_X_Y_ROWS):
->>>>>>> f0bf39a1
             gs.fit(transformX(X), transformY(Y), sensitive_features=transformA(A))
 
     @pytest.mark.parametrize("transformA", candidate_A_transforms)
@@ -332,13 +319,9 @@
         Y_two_col_df = pd.DataFrame({"a": Y, "b": Y})
         with pytest.raises(
             ValueError,
-<<<<<<< HEAD
-            match=re.escape("`y` must be of shape (n,) or (n,1), got y of shape=({y.shape})."),
-=======
             match=re.escape(
                 f"`y` must be of shape (n,) or (n,1), got y of shape=({Y_two_col_df.shape})."
             ),
->>>>>>> f0bf39a1
         ):
             gs.fit(transformX(X), Y_two_col_df, sensitive_features=transformA(A))
 
@@ -357,13 +340,9 @@
         Y_two_col_ndarray = np.stack((Y, Y), -1)
         with pytest.raises(
             ValueError,
-<<<<<<< HEAD
-            match=re.escape("`y` must be of shape (n,) or (n,1), got y of shape=({y.shape})."),
-=======
             match=re.escape(
                 f"`y` must be of shape (n,) or (n,1), got y of shape=({Y_two_col_ndarray.shape})."
             ),
->>>>>>> f0bf39a1
         ):
             gs.fit(transformX(X), Y_two_col_ndarray, sensitive_features=transformA(A))
 
