--- conflicted
+++ resolved
@@ -93,14 +93,10 @@
     result_X = check_array(X, dtype=None, ensure_all_finite=False, allow_nd=True)
     if isinstance(X, pd.DataFrame):
         result_X = pd.DataFrame(result_X)
-<<<<<<< HEAD
-        
-=======
 
     if (y is not None) and y.shape[0] != result_X.shape[0]:
         raise ValueError(_MESSAGE_X_Y_ROWS)
 
->>>>>>> 1d825e56
     sensitive_features = kwargs.get(_KW_SENSITIVE_FEATURES)
     if sensitive_features is not None:
         check_consistent_length(X, sensitive_features)
