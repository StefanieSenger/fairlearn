--- conflicted
+++ resolved
@@ -57,13 +57,8 @@
     ----------
     X : numpy.ndarray, or DataFrame object supported by narwhals
         The feature matrix
-<<<<<<< HEAD
     y : numpy.ndarray, DataFrame or Series object supported by narwhals, or list
-        The label vector
-=======
-    y : numpy.ndarray, pandas.DataFrame, pandas.Series, or list
         The label vector. Must be of shape (n,) or (n,1).
->>>>>>> 536424be
     expect_y : bool
         If True y needs to be provided, otherwise ignores the argument; default True
     expect_sensitive_features : bool
